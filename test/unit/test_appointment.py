<<<<<<< HEAD
from os import urandom
import json
=======
>>>>>>> c682066c
from pytest import fixture

from pisa.appointment import Appointment
from pisa.encrypted_blob import EncryptedBlob
from test.unit.conftest import get_random_value_hex


# Not much to test here, adding it for completeness

@fixture
def appointment_data():
    locator = get_random_value_hex(32)
    start_time = 100
    end_time = 120
    dispute_delta = 20
    encrypted_blob_data = get_random_value_hex(100)
    cipher = "AES-GCM-128"
    hash_function = "SHA256"

    return locator, start_time, end_time, dispute_delta, encrypted_blob_data, cipher, hash_function


def test_init_appointment(appointment_data):
    # The appointment has no checks whatsoever, since the inspector is the one taking care or that, and the only one
    # creating appointments.
    # DISCUSS: whether this makes sense by design or checks should be ported from the inspector to the appointment
    #          35-appointment-checks

    locator, start_time, end_time, dispute_delta, encrypted_blob_data, cipher, hash_function = appointment_data

    appointment = Appointment(locator, start_time, end_time, dispute_delta, encrypted_blob_data, cipher, hash_function)

    assert (locator == appointment.locator and start_time == appointment.start_time and end_time == appointment.end_time
            and EncryptedBlob(encrypted_blob_data) == appointment.encrypted_blob and cipher == appointment.cipher
            and dispute_delta == appointment.dispute_delta and hash_function == appointment.hash_function)


def test_to_dict(appointment_data):
    locator, start_time, end_time, dispute_delta, encrypted_blob_data, cipher, hash_function = appointment_data
    appointment = Appointment(locator, start_time, end_time, dispute_delta, encrypted_blob_data, cipher, hash_function)

    dict_appointment = appointment.to_dict()

    assert (locator == dict_appointment.get("locator") and start_time == dict_appointment.get("start_time")
            and end_time == dict_appointment.get("end_time") and dispute_delta == dict_appointment.get("dispute_delta")
            and cipher == dict_appointment.get("cipher") and hash_function == dict_appointment.get("hash_function")
            and encrypted_blob_data == dict_appointment.get("encrypted_blob"))


def test_to_json(appointment_data):
    locator, start_time, end_time, dispute_delta, encrypted_blob_data, cipher, hash_function = appointment_data
    appointment = Appointment(locator, start_time, end_time, dispute_delta, encrypted_blob_data, cipher, hash_function)

    dict_appointment = json.loads(appointment.to_json())

    assert (locator == dict_appointment.get("locator") and start_time == dict_appointment.get("start_time")
            and end_time == dict_appointment.get("end_time") and dispute_delta == dict_appointment.get("dispute_delta")
            and cipher == dict_appointment.get("cipher") and hash_function == dict_appointment.get("hash_function")
            and encrypted_blob_data == dict_appointment.get("encrypted_blob"))<|MERGE_RESOLUTION|>--- conflicted
+++ resolved
@@ -1,8 +1,4 @@
-<<<<<<< HEAD
-from os import urandom
 import json
-=======
->>>>>>> c682066c
 from pytest import fixture
 
 from pisa.appointment import Appointment
