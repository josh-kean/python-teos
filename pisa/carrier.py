--- conflicted
+++ resolved
@@ -68,13 +68,8 @@
 
             else:
                 # If something else happens (unlikely but possible) log it so we can treat it in future releases
-<<<<<<< HEAD
                 logger.error("JSONRPCException.", error_code=e)
                 receipt = self.Receipt(delivered=False, reason=UNKNOWN_JSON_RPC_EXCEPTION)
-=======
-                logging.error("[Responder] JSONRPCException. Error {}".format(e))
-                receipt = Receipt(delivered=False, reason=UNKNOWN_JSON_RPC_EXCEPTION)
->>>>>>> eb2734cc
 
         return receipt
 
